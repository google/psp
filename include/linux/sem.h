--- conflicted
+++ resolved
@@ -39,13 +39,9 @@
 	int			sem_nsems;	/* no. of semaphores in array */
 	int			complex_count;	/* pending complex operations */
 	unsigned int		use_global_lock;/* >0: global lock required */
-<<<<<<< HEAD
 
 	struct sem		sems[];
-};
-=======
 } __randomize_layout;
->>>>>>> 8acdf505
 
 #ifdef CONFIG_SYSVIPC
 
