--- conflicted
+++ resolved
@@ -54,11 +54,8 @@
 	select ARCH_HAS_FORTIFY_SOURCE
 	select ARCH_HAS_GCOV_PROFILE_ALL
 	select ARCH_HAS_KCOV			if X86_64
-<<<<<<< HEAD
+	select ARCH_HAS_PHYS_TO_DMA
 	select ARCH_HAS_MEMBARRIER_SYNC_CORE
-=======
-	select ARCH_HAS_PHYS_TO_DMA
->>>>>>> 68c5735e
 	select ARCH_HAS_PMEM_API		if X86_64
 	select ARCH_HAS_REFCOUNT
 	select ARCH_HAS_UACCESS_FLUSHCACHE	if X86_64
