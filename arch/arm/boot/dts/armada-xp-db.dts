--- conflicted
+++ resolved
@@ -46,11 +46,11 @@
 			clock-frequency = <250000000>;
 			status = "okay";
 		};
-<<<<<<< HEAD
+
 		sata@d00a0000 {
 			nr-ports = <2>;
 			status = "okay";
-=======
+		};
 
 		mdio {
 			phy0: ethernet-phy@0 {
@@ -93,7 +93,6 @@
 			status = "okay";
 			phy = <&phy3>;
 			phy-mode = "sgmii";
->>>>>>> 9f32cccc
 		};
 	};
 };