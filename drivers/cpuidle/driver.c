--- conflicted
+++ resolved
@@ -403,8 +403,6 @@
 
 	mutex_lock(&cpuidle_lock);
 
-<<<<<<< HEAD
-=======
 	spin_lock(&cpuidle_driver_lock);
 
 	if (!drv->cpumask) {
@@ -412,7 +410,6 @@
 		goto unlock;
 	}
 
->>>>>>> a7196caf
 	for_each_cpu(cpu, drv->cpumask) {
 		struct cpuidle_device *dev = per_cpu(cpuidle_devices, cpu);
 
@@ -425,11 +422,8 @@
 			dev->states_usage[idx].disable &= ~CPUIDLE_STATE_DISABLED_BY_DRIVER;
 	}
 
-<<<<<<< HEAD
-=======
 unlock:
 	spin_unlock(&cpuidle_driver_lock);
 
->>>>>>> a7196caf
 	mutex_unlock(&cpuidle_lock);
 }