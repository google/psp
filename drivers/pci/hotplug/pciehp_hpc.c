// SPDX-License-Identifier: GPL-2.0+
/*
 * PCI Express PCI Hot Plug Driver
 *
 * Copyright (C) 1995,2001 Compaq Computer Corporation
 * Copyright (C) 2001 Greg Kroah-Hartman (greg@kroah.com)
 * Copyright (C) 2001 IBM Corp.
 * Copyright (C) 2003-2004 Intel Corporation
 *
 * All rights reserved.
 *
 * Send feedback to <greg@kroah.com>,<kristen.c.accardi@intel.com>
 */

#include <linux/kernel.h>
#include <linux/module.h>
#include <linux/types.h>
#include <linux/signal.h>
#include <linux/jiffies.h>
#include <linux/kthread.h>
#include <linux/pci.h>
#include <linux/pm_runtime.h>
#include <linux/interrupt.h>
#include <linux/time.h>
#include <linux/slab.h>

#include "../pci.h"
#include "pciehp.h"

static inline struct pci_dev *ctrl_dev(struct controller *ctrl)
{
	return ctrl->pcie->port;
}

static irqreturn_t pciehp_isr(int irq, void *dev_id);
static irqreturn_t pciehp_ist(int irq, void *dev_id);
static int pciehp_poll(void *data);

static inline int pciehp_request_irq(struct controller *ctrl)
{
	int retval, irq = ctrl->pcie->irq;

	if (pciehp_poll_mode) {
		ctrl->poll_thread = kthread_run(&pciehp_poll, ctrl,
						"pciehp_poll-%s",
						slot_name(ctrl->slot));
		return PTR_ERR_OR_ZERO(ctrl->poll_thread);
	}

	/* Installs the interrupt handler */
	retval = request_threaded_irq(irq, pciehp_isr, pciehp_ist,
				      IRQF_SHARED, MY_NAME, ctrl);
	if (retval)
		ctrl_err(ctrl, "Cannot get irq %d for the hotplug controller\n",
			 irq);
	return retval;
}

static inline void pciehp_free_irq(struct controller *ctrl)
{
	if (pciehp_poll_mode)
		kthread_stop(ctrl->poll_thread);
	else
		free_irq(ctrl->pcie->irq, ctrl);
}

static int pcie_poll_cmd(struct controller *ctrl, int timeout)
{
	struct pci_dev *pdev = ctrl_dev(ctrl);
	u16 slot_status;

	while (true) {
		pcie_capability_read_word(pdev, PCI_EXP_SLTSTA, &slot_status);
		if (slot_status == (u16) ~0) {
			ctrl_info(ctrl, "%s: no response from device\n",
				  __func__);
			return 0;
		}

		if (slot_status & PCI_EXP_SLTSTA_CC) {
			pcie_capability_write_word(pdev, PCI_EXP_SLTSTA,
						   PCI_EXP_SLTSTA_CC);
			return 1;
		}
		if (timeout < 0)
			break;
		msleep(10);
		timeout -= 10;
	}
	return 0;	/* timeout */
}

static void pcie_wait_cmd(struct controller *ctrl)
{
	unsigned int msecs = pciehp_poll_mode ? 2500 : 1000;
	unsigned long duration = msecs_to_jiffies(msecs);
	unsigned long cmd_timeout = ctrl->cmd_started + duration;
	unsigned long now, timeout;
	int rc;

	/*
	 * If the controller does not generate notifications for command
	 * completions, we never need to wait between writes.
	 */
	if (NO_CMD_CMPL(ctrl))
		return;

	if (!ctrl->cmd_busy)
		return;

	/*
	 * Even if the command has already timed out, we want to call
	 * pcie_poll_cmd() so it can clear PCI_EXP_SLTSTA_CC.
	 */
	now = jiffies;
	if (time_before_eq(cmd_timeout, now))
		timeout = 1;
	else
		timeout = cmd_timeout - now;

	if (ctrl->slot_ctrl & PCI_EXP_SLTCTL_HPIE &&
	    ctrl->slot_ctrl & PCI_EXP_SLTCTL_CCIE)
		rc = wait_event_timeout(ctrl->queue, !ctrl->cmd_busy, timeout);
	else
		rc = pcie_poll_cmd(ctrl, jiffies_to_msecs(timeout));

	if (!rc)
		ctrl_info(ctrl, "Timeout on hotplug command %#06x (issued %u msec ago)\n",
			  ctrl->slot_ctrl,
			  jiffies_to_msecs(jiffies - ctrl->cmd_started));
}

#define CC_ERRATUM_MASK		(PCI_EXP_SLTCTL_PCC |	\
				 PCI_EXP_SLTCTL_PIC |	\
				 PCI_EXP_SLTCTL_AIC |	\
				 PCI_EXP_SLTCTL_EIC)

static void pcie_do_write_cmd(struct controller *ctrl, u16 cmd,
			      u16 mask, bool wait)
{
	struct pci_dev *pdev = ctrl_dev(ctrl);
	u16 slot_ctrl_orig, slot_ctrl;

	mutex_lock(&ctrl->ctrl_lock);

	/*
	 * Always wait for any previous command that might still be in progress
	 */
	pcie_wait_cmd(ctrl);

	pcie_capability_read_word(pdev, PCI_EXP_SLTCTL, &slot_ctrl);
	if (slot_ctrl == (u16) ~0) {
		ctrl_info(ctrl, "%s: no response from device\n", __func__);
		goto out;
	}

	slot_ctrl_orig = slot_ctrl;
	slot_ctrl &= ~mask;
	slot_ctrl |= (cmd & mask);
	ctrl->cmd_busy = 1;
	smp_mb();
	pcie_capability_write_word(pdev, PCI_EXP_SLTCTL, slot_ctrl);
	ctrl->cmd_started = jiffies;
	ctrl->slot_ctrl = slot_ctrl;

	/*
	 * Controllers with the Intel CF118 and similar errata advertise
	 * Command Completed support, but they only set Command Completed
	 * if we change the "Control" bits for power, power indicator,
	 * attention indicator, or interlock.  If we only change the
	 * "Enable" bits, they never set the Command Completed bit.
	 */
	if (pdev->broken_cmd_compl &&
	    (slot_ctrl_orig & CC_ERRATUM_MASK) == (slot_ctrl & CC_ERRATUM_MASK))
		ctrl->cmd_busy = 0;

	/*
	 * Optionally wait for the hardware to be ready for a new command,
	 * indicating completion of the above issued command.
	 */
	if (wait)
		pcie_wait_cmd(ctrl);

out:
	mutex_unlock(&ctrl->ctrl_lock);
}

/**
 * pcie_write_cmd - Issue controller command
 * @ctrl: controller to which the command is issued
 * @cmd:  command value written to slot control register
 * @mask: bitmask of slot control register to be modified
 */
static void pcie_write_cmd(struct controller *ctrl, u16 cmd, u16 mask)
{
	pcie_do_write_cmd(ctrl, cmd, mask, true);
}

/* Same as above without waiting for the hardware to latch */
static void pcie_write_cmd_nowait(struct controller *ctrl, u16 cmd, u16 mask)
{
	pcie_do_write_cmd(ctrl, cmd, mask, false);
}

bool pciehp_check_link_active(struct controller *ctrl)
{
	struct pci_dev *pdev = ctrl_dev(ctrl);
	u16 lnk_status;
	bool ret;

	pcie_capability_read_word(pdev, PCI_EXP_LNKSTA, &lnk_status);
	ret = !!(lnk_status & PCI_EXP_LNKSTA_DLLLA);

	if (ret)
		ctrl_dbg(ctrl, "%s: lnk_status = %x\n", __func__, lnk_status);

	return ret;
}

static void pcie_wait_link_active(struct controller *ctrl)
{
	struct pci_dev *pdev = ctrl_dev(ctrl);

	pcie_wait_for_link(pdev, true);
}

static bool pci_bus_check_dev(struct pci_bus *bus, int devfn)
{
	u32 l;
	int count = 0;
	int delay = 1000, step = 20;
	bool found = false;

	do {
		found = pci_bus_read_dev_vendor_id(bus, devfn, &l, 0);
		count++;

		if (found)
			break;

		msleep(step);
		delay -= step;
	} while (delay > 0);

	if (count > 1 && pciehp_debug)
		printk(KERN_DEBUG "pci %04x:%02x:%02x.%d id reading try %d times with interval %d ms to get %08x\n",
			pci_domain_nr(bus), bus->number, PCI_SLOT(devfn),
			PCI_FUNC(devfn), count, step, l);

	return found;
}

int pciehp_check_link_status(struct controller *ctrl)
{
	struct pci_dev *pdev = ctrl_dev(ctrl);
	bool found;
	u16 lnk_status;

	/*
	 * Data Link Layer Link Active Reporting must be capable for
	 * hot-plug capable downstream port. But old controller might
	 * not implement it. In this case, we wait for 1000 ms.
	*/
	if (ctrl->link_active_reporting)
		pcie_wait_link_active(ctrl);
	else
		msleep(1000);

	/* wait 100ms before read pci conf, and try in 1s */
	msleep(100);
	found = pci_bus_check_dev(ctrl->pcie->port->subordinate,
					PCI_DEVFN(0, 0));

	/* ignore link or presence changes up to this point */
	if (found)
		atomic_and(~(PCI_EXP_SLTSTA_DLLSC | PCI_EXP_SLTSTA_PDC),
			   &ctrl->pending_events);

	pcie_capability_read_word(pdev, PCI_EXP_LNKSTA, &lnk_status);
	ctrl_dbg(ctrl, "%s: lnk_status = %x\n", __func__, lnk_status);
	if ((lnk_status & PCI_EXP_LNKSTA_LT) ||
	    !(lnk_status & PCI_EXP_LNKSTA_NLW)) {
		ctrl_err(ctrl, "link training error: status %#06x\n",
			 lnk_status);
		return -1;
	}

	pcie_update_link_speed(ctrl->pcie->port->subordinate, lnk_status);

	if (!found)
		return -1;

	return 0;
}

static int __pciehp_link_set(struct controller *ctrl, bool enable)
{
	struct pci_dev *pdev = ctrl_dev(ctrl);
	u16 lnk_ctrl;

	pcie_capability_read_word(pdev, PCI_EXP_LNKCTL, &lnk_ctrl);

	if (enable)
		lnk_ctrl &= ~PCI_EXP_LNKCTL_LD;
	else
		lnk_ctrl |= PCI_EXP_LNKCTL_LD;

	pcie_capability_write_word(pdev, PCI_EXP_LNKCTL, lnk_ctrl);
	ctrl_dbg(ctrl, "%s: lnk_ctrl = %x\n", __func__, lnk_ctrl);
	return 0;
}

static int pciehp_link_enable(struct controller *ctrl)
{
	return __pciehp_link_set(ctrl, true);
}

int pciehp_get_raw_indicator_status(struct hotplug_slot *hotplug_slot,
				    u8 *status)
{
	struct slot *slot = hotplug_slot->private;
	struct pci_dev *pdev = ctrl_dev(slot->ctrl);
	u16 slot_ctrl;

	pci_config_pm_runtime_get(pdev);
	pcie_capability_read_word(pdev, PCI_EXP_SLTCTL, &slot_ctrl);
	pci_config_pm_runtime_put(pdev);
	*status = (slot_ctrl & (PCI_EXP_SLTCTL_AIC | PCI_EXP_SLTCTL_PIC)) >> 6;
	return 0;
}

void pciehp_get_attention_status(struct slot *slot, u8 *status)
{
	struct controller *ctrl = slot->ctrl;
	struct pci_dev *pdev = ctrl_dev(ctrl);
	u16 slot_ctrl;

	pci_config_pm_runtime_get(pdev);
	pcie_capability_read_word(pdev, PCI_EXP_SLTCTL, &slot_ctrl);
	pci_config_pm_runtime_put(pdev);
	ctrl_dbg(ctrl, "%s: SLOTCTRL %x, value read %x\n", __func__,
		 pci_pcie_cap(ctrl->pcie->port) + PCI_EXP_SLTCTL, slot_ctrl);

	switch (slot_ctrl & PCI_EXP_SLTCTL_AIC) {
	case PCI_EXP_SLTCTL_ATTN_IND_ON:
		*status = 1;	/* On */
		break;
	case PCI_EXP_SLTCTL_ATTN_IND_BLINK:
		*status = 2;	/* Blink */
		break;
	case PCI_EXP_SLTCTL_ATTN_IND_OFF:
		*status = 0;	/* Off */
		break;
	default:
		*status = 0xFF;
		break;
	}
}

void pciehp_get_power_status(struct slot *slot, u8 *status)
{
	struct controller *ctrl = slot->ctrl;
	struct pci_dev *pdev = ctrl_dev(ctrl);
	u16 slot_ctrl;

	pcie_capability_read_word(pdev, PCI_EXP_SLTCTL, &slot_ctrl);
	ctrl_dbg(ctrl, "%s: SLOTCTRL %x value read %x\n", __func__,
		 pci_pcie_cap(ctrl->pcie->port) + PCI_EXP_SLTCTL, slot_ctrl);

	switch (slot_ctrl & PCI_EXP_SLTCTL_PCC) {
	case PCI_EXP_SLTCTL_PWR_ON:
		*status = 1;	/* On */
		break;
	case PCI_EXP_SLTCTL_PWR_OFF:
		*status = 0;	/* Off */
		break;
	default:
		*status = 0xFF;
		break;
	}
}

void pciehp_get_latch_status(struct slot *slot, u8 *status)
{
	struct pci_dev *pdev = ctrl_dev(slot->ctrl);
	u16 slot_status;

	pcie_capability_read_word(pdev, PCI_EXP_SLTSTA, &slot_status);
	*status = !!(slot_status & PCI_EXP_SLTSTA_MRLSS);
}

void pciehp_get_adapter_status(struct slot *slot, u8 *status)
{
	struct pci_dev *pdev = ctrl_dev(slot->ctrl);
	u16 slot_status;

	pcie_capability_read_word(pdev, PCI_EXP_SLTSTA, &slot_status);
	*status = !!(slot_status & PCI_EXP_SLTSTA_PDS);
}

int pciehp_query_power_fault(struct slot *slot)
{
	struct pci_dev *pdev = ctrl_dev(slot->ctrl);
	u16 slot_status;

	pcie_capability_read_word(pdev, PCI_EXP_SLTSTA, &slot_status);
	return !!(slot_status & PCI_EXP_SLTSTA_PFD);
}

int pciehp_set_raw_indicator_status(struct hotplug_slot *hotplug_slot,
				    u8 status)
{
	struct slot *slot = hotplug_slot->private;
	struct controller *ctrl = slot->ctrl;
	struct pci_dev *pdev = ctrl_dev(ctrl);

	pci_config_pm_runtime_get(pdev);
	pcie_write_cmd_nowait(ctrl, status << 6,
			      PCI_EXP_SLTCTL_AIC | PCI_EXP_SLTCTL_PIC);
	pci_config_pm_runtime_put(pdev);
	return 0;
}

void pciehp_set_attention_status(struct slot *slot, u8 value)
{
	struct controller *ctrl = slot->ctrl;
	u16 slot_cmd;

	if (!ATTN_LED(ctrl))
		return;

	switch (value) {
	case 0:		/* turn off */
		slot_cmd = PCI_EXP_SLTCTL_ATTN_IND_OFF;
		break;
	case 1:		/* turn on */
		slot_cmd = PCI_EXP_SLTCTL_ATTN_IND_ON;
		break;
	case 2:		/* turn blink */
		slot_cmd = PCI_EXP_SLTCTL_ATTN_IND_BLINK;
		break;
	default:
		return;
	}
	pcie_write_cmd_nowait(ctrl, slot_cmd, PCI_EXP_SLTCTL_AIC);
	ctrl_dbg(ctrl, "%s: SLOTCTRL %x write cmd %x\n", __func__,
		 pci_pcie_cap(ctrl->pcie->port) + PCI_EXP_SLTCTL, slot_cmd);
}

void pciehp_green_led_on(struct slot *slot)
{
	struct controller *ctrl = slot->ctrl;

	if (!PWR_LED(ctrl))
		return;

	pcie_write_cmd_nowait(ctrl, PCI_EXP_SLTCTL_PWR_IND_ON,
			      PCI_EXP_SLTCTL_PIC);
	ctrl_dbg(ctrl, "%s: SLOTCTRL %x write cmd %x\n", __func__,
		 pci_pcie_cap(ctrl->pcie->port) + PCI_EXP_SLTCTL,
		 PCI_EXP_SLTCTL_PWR_IND_ON);
}

void pciehp_green_led_off(struct slot *slot)
{
	struct controller *ctrl = slot->ctrl;

	if (!PWR_LED(ctrl))
		return;

	pcie_write_cmd_nowait(ctrl, PCI_EXP_SLTCTL_PWR_IND_OFF,
			      PCI_EXP_SLTCTL_PIC);
	ctrl_dbg(ctrl, "%s: SLOTCTRL %x write cmd %x\n", __func__,
		 pci_pcie_cap(ctrl->pcie->port) + PCI_EXP_SLTCTL,
		 PCI_EXP_SLTCTL_PWR_IND_OFF);
}

void pciehp_green_led_blink(struct slot *slot)
{
	struct controller *ctrl = slot->ctrl;

	if (!PWR_LED(ctrl))
		return;

	pcie_write_cmd_nowait(ctrl, PCI_EXP_SLTCTL_PWR_IND_BLINK,
			      PCI_EXP_SLTCTL_PIC);
	ctrl_dbg(ctrl, "%s: SLOTCTRL %x write cmd %x\n", __func__,
		 pci_pcie_cap(ctrl->pcie->port) + PCI_EXP_SLTCTL,
		 PCI_EXP_SLTCTL_PWR_IND_BLINK);
}

int pciehp_power_on_slot(struct slot *slot)
{
	struct controller *ctrl = slot->ctrl;
	struct pci_dev *pdev = ctrl_dev(ctrl);
	u16 slot_status;
	int retval;

	/* Clear power-fault bit from previous power failures */
	pcie_capability_read_word(pdev, PCI_EXP_SLTSTA, &slot_status);
	if (slot_status & PCI_EXP_SLTSTA_PFD)
		pcie_capability_write_word(pdev, PCI_EXP_SLTSTA,
					   PCI_EXP_SLTSTA_PFD);
	ctrl->power_fault_detected = 0;

	pcie_write_cmd(ctrl, PCI_EXP_SLTCTL_PWR_ON, PCI_EXP_SLTCTL_PCC);
	ctrl_dbg(ctrl, "%s: SLOTCTRL %x write cmd %x\n", __func__,
		 pci_pcie_cap(ctrl->pcie->port) + PCI_EXP_SLTCTL,
		 PCI_EXP_SLTCTL_PWR_ON);

	retval = pciehp_link_enable(ctrl);
	if (retval)
		ctrl_err(ctrl, "%s: Can not enable the link!\n", __func__);

	return retval;
}

void pciehp_power_off_slot(struct slot *slot)
{
	struct controller *ctrl = slot->ctrl;

	pcie_write_cmd(ctrl, PCI_EXP_SLTCTL_PWR_OFF, PCI_EXP_SLTCTL_PCC);
	ctrl_dbg(ctrl, "%s: SLOTCTRL %x write cmd %x\n", __func__,
		 pci_pcie_cap(ctrl->pcie->port) + PCI_EXP_SLTCTL,
		 PCI_EXP_SLTCTL_PWR_OFF);
}

static irqreturn_t pciehp_isr(int irq, void *dev_id)
{
	struct controller *ctrl = (struct controller *)dev_id;
	struct pci_dev *pdev = ctrl_dev(ctrl);
	struct device *parent = pdev->dev.parent;
	u16 status, events;

	/*
	 * Interrupts only occur in D3hot or shallower (PCIe r4.0, sec 6.7.3.4).
	 */
	if (pdev->current_state == PCI_D3cold)
		return IRQ_NONE;

	/*
	 * Keep the port accessible by holding a runtime PM ref on its parent.
	 * Defer resume of the parent to the IRQ thread if it's suspended.
	 * Mask the interrupt until then.
	 */
	if (parent) {
		pm_runtime_get_noresume(parent);
		if (!pm_runtime_active(parent)) {
			pm_runtime_put(parent);
			disable_irq_nosync(irq);
			atomic_or(RERUN_ISR, &ctrl->pending_events);
			return IRQ_WAKE_THREAD;
		}
	}

	pcie_capability_read_word(pdev, PCI_EXP_SLTSTA, &status);
	if (status == (u16) ~0) {
		ctrl_info(ctrl, "%s: no response from device\n", __func__);
		if (parent)
			pm_runtime_put(parent);
		return IRQ_NONE;
	}

	/*
	 * Slot Status contains plain status bits as well as event
	 * notification bits; right now we only want the event bits.
	 */
	events = status & (PCI_EXP_SLTSTA_ABP | PCI_EXP_SLTSTA_PFD |
			   PCI_EXP_SLTSTA_PDC | PCI_EXP_SLTSTA_CC |
			   PCI_EXP_SLTSTA_DLLSC);

	/*
	 * If we've already reported a power fault, don't report it again
	 * until we've done something to handle it.
	 */
	if (ctrl->power_fault_detected)
		events &= ~PCI_EXP_SLTSTA_PFD;

	if (!events) {
		if (parent)
			pm_runtime_put(parent);
		return IRQ_NONE;
	}

	pcie_capability_write_word(pdev, PCI_EXP_SLTSTA, events);
	ctrl_dbg(ctrl, "pending interrupts %#06x from Slot Status\n", events);
	if (parent)
		pm_runtime_put(parent);

	/*
	 * Command Completed notifications are not deferred to the
	 * IRQ thread because it may be waiting for their arrival.
	 */
	if (events & PCI_EXP_SLTSTA_CC) {
		ctrl->cmd_busy = 0;
		smp_mb();
		wake_up(&ctrl->queue);

		if (events == PCI_EXP_SLTSTA_CC)
			return IRQ_HANDLED;

		events &= ~PCI_EXP_SLTSTA_CC;
<<<<<<< HEAD
	}

	if (pdev->ignore_hotplug) {
		ctrl_dbg(ctrl, "ignoring hotplug event %#06x\n", events);
		return IRQ_HANDLED;
	}

=======
	}

	if (pdev->ignore_hotplug) {
		ctrl_dbg(ctrl, "ignoring hotplug event %#06x\n", events);
		return IRQ_HANDLED;
	}

>>>>>>> f9885ef8
	/* Save pending events for consumption by IRQ thread. */
	atomic_or(events, &ctrl->pending_events);
	return IRQ_WAKE_THREAD;
}

static irqreturn_t pciehp_ist(int irq, void *dev_id)
{
	struct controller *ctrl = (struct controller *)dev_id;
	struct pci_dev *pdev = ctrl_dev(ctrl);
	struct slot *slot = ctrl->slot;
	irqreturn_t ret;
	u32 events;

	pci_config_pm_runtime_get(pdev);

	/* rerun pciehp_isr() if the port was inaccessible on interrupt */
	if (atomic_fetch_and(~RERUN_ISR, &ctrl->pending_events) & RERUN_ISR) {
		ret = pciehp_isr(irq, dev_id);
		enable_irq(irq);
		if (ret != IRQ_WAKE_THREAD) {
			pci_config_pm_runtime_put(pdev);
			return ret;
		}
	}

	synchronize_hardirq(irq);
	events = atomic_xchg(&ctrl->pending_events, 0);
	if (!events) {
		pci_config_pm_runtime_put(pdev);
		return IRQ_NONE;
	}

	/* Check Attention Button Pressed */
	if (events & PCI_EXP_SLTSTA_ABP) {
		ctrl_info(ctrl, "Slot(%s): Attention button pressed\n",
			  slot_name(slot));
		pciehp_handle_button_press(slot);
	}
<<<<<<< HEAD

	/*
	 * Disable requests have higher priority than Presence Detect Changed
	 * or Data Link Layer State Changed events.
	 */
	down_read(&ctrl->reset_lock);
	if (events & DISABLE_SLOT)
		pciehp_handle_disable_request(slot);
	else if (events & (PCI_EXP_SLTSTA_PDC | PCI_EXP_SLTSTA_DLLSC))
		pciehp_handle_presence_or_link_change(slot, events);
	up_read(&ctrl->reset_lock);
=======
>>>>>>> f9885ef8

	/* Check Power Fault Detected */
	if ((events & PCI_EXP_SLTSTA_PFD) && !ctrl->power_fault_detected) {
		ctrl->power_fault_detected = 1;
		ctrl_err(ctrl, "Slot(%s): Power fault\n", slot_name(slot));
		pciehp_set_attention_status(slot, 1);
		pciehp_green_led_off(slot);
	}

<<<<<<< HEAD
=======
	/*
	 * Disable requests have higher priority than Presence Detect Changed
	 * or Data Link Layer State Changed events.
	 */
	down_read(&ctrl->reset_lock);
	if (events & DISABLE_SLOT)
		pciehp_handle_disable_request(slot);
	else if (events & (PCI_EXP_SLTSTA_PDC | PCI_EXP_SLTSTA_DLLSC))
		pciehp_handle_presence_or_link_change(slot, events);
	up_read(&ctrl->reset_lock);

>>>>>>> f9885ef8
	pci_config_pm_runtime_put(pdev);
	wake_up(&ctrl->requester);
	return IRQ_HANDLED;
}

static int pciehp_poll(void *data)
{
	struct controller *ctrl = data;

	schedule_timeout_idle(10 * HZ); /* start with 10 sec delay */

	while (!kthread_should_stop()) {
		/* poll for interrupt events or user requests */
		while (pciehp_isr(IRQ_NOTCONNECTED, ctrl) == IRQ_WAKE_THREAD ||
		       atomic_read(&ctrl->pending_events))
			pciehp_ist(IRQ_NOTCONNECTED, ctrl);
<<<<<<< HEAD

		if (pciehp_poll_time <= 0 || pciehp_poll_time > 60)
			pciehp_poll_time = 2; /* clamp to sane value */

		schedule_timeout_idle(pciehp_poll_time * HZ);
	}

=======

		if (pciehp_poll_time <= 0 || pciehp_poll_time > 60)
			pciehp_poll_time = 2; /* clamp to sane value */

		schedule_timeout_idle(pciehp_poll_time * HZ);
	}

>>>>>>> f9885ef8
	return 0;
}

static void pcie_enable_notification(struct controller *ctrl)
{
	u16 cmd, mask;

	/*
	 * TBD: Power fault detected software notification support.
	 *
	 * Power fault detected software notification is not enabled
	 * now, because it caused power fault detected interrupt storm
	 * on some machines. On those machines, power fault detected
	 * bit in the slot status register was set again immediately
	 * when it is cleared in the interrupt service routine, and
	 * next power fault detected interrupt was notified again.
	 */

	/*
	 * Always enable link events: thus link-up and link-down shall
	 * always be treated as hotplug and unplug respectively. Enable
	 * presence detect only if Attention Button is not present.
	 */
	cmd = PCI_EXP_SLTCTL_DLLSCE;
	if (ATTN_BUTTN(ctrl))
		cmd |= PCI_EXP_SLTCTL_ABPE;
	else
		cmd |= PCI_EXP_SLTCTL_PDCE;
	if (!pciehp_poll_mode)
		cmd |= PCI_EXP_SLTCTL_HPIE | PCI_EXP_SLTCTL_CCIE;

	mask = (PCI_EXP_SLTCTL_PDCE | PCI_EXP_SLTCTL_ABPE |
		PCI_EXP_SLTCTL_PFDE |
		PCI_EXP_SLTCTL_HPIE | PCI_EXP_SLTCTL_CCIE |
		PCI_EXP_SLTCTL_DLLSCE);

	pcie_write_cmd_nowait(ctrl, cmd, mask);
	ctrl_dbg(ctrl, "%s: SLOTCTRL %x write cmd %x\n", __func__,
		 pci_pcie_cap(ctrl->pcie->port) + PCI_EXP_SLTCTL, cmd);
}

static void pcie_disable_notification(struct controller *ctrl)
{
	u16 mask;

	mask = (PCI_EXP_SLTCTL_PDCE | PCI_EXP_SLTCTL_ABPE |
		PCI_EXP_SLTCTL_MRLSCE | PCI_EXP_SLTCTL_PFDE |
		PCI_EXP_SLTCTL_HPIE | PCI_EXP_SLTCTL_CCIE |
		PCI_EXP_SLTCTL_DLLSCE);
	pcie_write_cmd(ctrl, 0, mask);
	ctrl_dbg(ctrl, "%s: SLOTCTRL %x write cmd %x\n", __func__,
		 pci_pcie_cap(ctrl->pcie->port) + PCI_EXP_SLTCTL, 0);
}

void pcie_clear_hotplug_events(struct controller *ctrl)
{
	pcie_capability_write_word(ctrl_dev(ctrl), PCI_EXP_SLTSTA,
				   PCI_EXP_SLTSTA_PDC | PCI_EXP_SLTSTA_DLLSC);
}

/*
 * pciehp has a 1:1 bus:slot relationship so we ultimately want a secondary
 * bus reset of the bridge, but at the same time we want to ensure that it is
 * not seen as a hot-unplug, followed by the hot-plug of the device. Thus,
 * disable link state notification and presence detection change notification
 * momentarily, if we see that they could interfere. Also, clear any spurious
 * events after.
 */
int pciehp_reset_slot(struct slot *slot, int probe)
{
	struct controller *ctrl = slot->ctrl;
	struct pci_dev *pdev = ctrl_dev(ctrl);
	u16 stat_mask = 0, ctrl_mask = 0;
	int rc;

	if (probe)
		return 0;

	down_write(&ctrl->reset_lock);

	if (!ATTN_BUTTN(ctrl)) {
		ctrl_mask |= PCI_EXP_SLTCTL_PDCE;
		stat_mask |= PCI_EXP_SLTSTA_PDC;
	}
	ctrl_mask |= PCI_EXP_SLTCTL_DLLSCE;
	stat_mask |= PCI_EXP_SLTSTA_DLLSC;

	pcie_write_cmd(ctrl, 0, ctrl_mask);
	ctrl_dbg(ctrl, "%s: SLOTCTRL %x write cmd %x\n", __func__,
		 pci_pcie_cap(ctrl->pcie->port) + PCI_EXP_SLTCTL, 0);

	rc = pci_bridge_secondary_bus_reset(ctrl->pcie->port);

	pcie_capability_write_word(pdev, PCI_EXP_SLTSTA, stat_mask);
	pcie_write_cmd_nowait(ctrl, ctrl_mask, ctrl_mask);
	ctrl_dbg(ctrl, "%s: SLOTCTRL %x write cmd %x\n", __func__,
		 pci_pcie_cap(ctrl->pcie->port) + PCI_EXP_SLTCTL, ctrl_mask);

	up_write(&ctrl->reset_lock);
	return rc;
}

int pcie_init_notification(struct controller *ctrl)
{
	if (pciehp_request_irq(ctrl))
		return -1;
	pcie_enable_notification(ctrl);
	ctrl->notification_enabled = 1;
	return 0;
}

void pcie_shutdown_notification(struct controller *ctrl)
{
	if (ctrl->notification_enabled) {
		pcie_disable_notification(ctrl);
		pciehp_free_irq(ctrl);
		ctrl->notification_enabled = 0;
	}
}

static int pcie_init_slot(struct controller *ctrl)
{
	struct pci_bus *subordinate = ctrl_dev(ctrl)->subordinate;
	struct slot *slot;

	slot = kzalloc(sizeof(*slot), GFP_KERNEL);
	if (!slot)
		return -ENOMEM;

	down_read(&pci_bus_sem);
	slot->state = list_empty(&subordinate->devices) ? OFF_STATE : ON_STATE;
	up_read(&pci_bus_sem);

	slot->ctrl = ctrl;
	mutex_init(&slot->lock);
	INIT_DELAYED_WORK(&slot->work, pciehp_queue_pushbutton_work);
	ctrl->slot = slot;
	return 0;
}

static void pcie_cleanup_slot(struct controller *ctrl)
{
	struct slot *slot = ctrl->slot;

	cancel_delayed_work_sync(&slot->work);
	kfree(slot);
}

static inline void dbg_ctrl(struct controller *ctrl)
{
	struct pci_dev *pdev = ctrl->pcie->port;
	u16 reg16;

	if (!pciehp_debug)
		return;

	ctrl_info(ctrl, "Slot Capabilities      : 0x%08x\n", ctrl->slot_cap);
	pcie_capability_read_word(pdev, PCI_EXP_SLTSTA, &reg16);
	ctrl_info(ctrl, "Slot Status            : 0x%04x\n", reg16);
	pcie_capability_read_word(pdev, PCI_EXP_SLTCTL, &reg16);
	ctrl_info(ctrl, "Slot Control           : 0x%04x\n", reg16);
}

#define FLAG(x, y)	(((x) & (y)) ? '+' : '-')

struct controller *pcie_init(struct pcie_device *dev)
{
	struct controller *ctrl;
	u32 slot_cap, link_cap;
	u8 occupied, poweron;
	struct pci_dev *pdev = dev->port;

	ctrl = kzalloc(sizeof(*ctrl), GFP_KERNEL);
	if (!ctrl)
		goto abort;

	ctrl->pcie = dev;
	pcie_capability_read_dword(pdev, PCI_EXP_SLTCAP, &slot_cap);

	if (pdev->hotplug_user_indicators)
		slot_cap &= ~(PCI_EXP_SLTCAP_AIP | PCI_EXP_SLTCAP_PIP);

	/*
	 * We assume no Thunderbolt controllers support Command Complete events,
	 * but some controllers falsely claim they do.
	 */
	if (pdev->is_thunderbolt)
		slot_cap |= PCI_EXP_SLTCAP_NCCS;

	ctrl->slot_cap = slot_cap;
	mutex_init(&ctrl->ctrl_lock);
	init_rwsem(&ctrl->reset_lock);
	init_waitqueue_head(&ctrl->requester);
	init_waitqueue_head(&ctrl->queue);
	dbg_ctrl(ctrl);

	/* Check if Data Link Layer Link Active Reporting is implemented */
	pcie_capability_read_dword(pdev, PCI_EXP_LNKCAP, &link_cap);
	if (link_cap & PCI_EXP_LNKCAP_DLLLARC)
		ctrl->link_active_reporting = 1;

	/* Clear all remaining event bits in Slot Status register. */
	pcie_capability_write_word(pdev, PCI_EXP_SLTSTA,
		PCI_EXP_SLTSTA_ABP | PCI_EXP_SLTSTA_PFD |
		PCI_EXP_SLTSTA_MRLSC | PCI_EXP_SLTSTA_CC |
		PCI_EXP_SLTSTA_DLLSC | PCI_EXP_SLTSTA_PDC);

	ctrl_info(ctrl, "Slot #%d AttnBtn%c PwrCtrl%c MRL%c AttnInd%c PwrInd%c HotPlug%c Surprise%c Interlock%c NoCompl%c LLActRep%c%s\n",
		(slot_cap & PCI_EXP_SLTCAP_PSN) >> 19,
		FLAG(slot_cap, PCI_EXP_SLTCAP_ABP),
		FLAG(slot_cap, PCI_EXP_SLTCAP_PCP),
		FLAG(slot_cap, PCI_EXP_SLTCAP_MRLSP),
		FLAG(slot_cap, PCI_EXP_SLTCAP_AIP),
		FLAG(slot_cap, PCI_EXP_SLTCAP_PIP),
		FLAG(slot_cap, PCI_EXP_SLTCAP_HPC),
		FLAG(slot_cap, PCI_EXP_SLTCAP_HPS),
		FLAG(slot_cap, PCI_EXP_SLTCAP_EIP),
		FLAG(slot_cap, PCI_EXP_SLTCAP_NCCS),
		FLAG(link_cap, PCI_EXP_LNKCAP_DLLLARC),
		pdev->broken_cmd_compl ? " (with Cmd Compl erratum)" : "");

	if (pcie_init_slot(ctrl))
		goto abort_ctrl;

	/*
	 * If empty slot's power status is on, turn power off.  The IRQ isn't
	 * requested yet, so avoid triggering a notification with this command.
	 */
	if (POWER_CTRL(ctrl)) {
		pciehp_get_adapter_status(ctrl->slot, &occupied);
		pciehp_get_power_status(ctrl->slot, &poweron);
		if (!occupied && poweron) {
			pcie_disable_notification(ctrl);
			pciehp_power_off_slot(ctrl->slot);
		}
	}

	return ctrl;

abort_ctrl:
	kfree(ctrl);
abort:
	return NULL;
}

void pciehp_release_ctrl(struct controller *ctrl)
{
	pcie_cleanup_slot(ctrl);
	kfree(ctrl);
}

static void quirk_cmd_compl(struct pci_dev *pdev)
{
	u32 slot_cap;

	if (pci_is_pcie(pdev)) {
		pcie_capability_read_dword(pdev, PCI_EXP_SLTCAP, &slot_cap);
		if (slot_cap & PCI_EXP_SLTCAP_HPC &&
		    !(slot_cap & PCI_EXP_SLTCAP_NCCS))
			pdev->broken_cmd_compl = 1;
	}
}
DECLARE_PCI_FIXUP_CLASS_EARLY(PCI_VENDOR_ID_INTEL, PCI_ANY_ID,
			      PCI_CLASS_BRIDGE_PCI, 8, quirk_cmd_compl);
DECLARE_PCI_FIXUP_CLASS_EARLY(PCI_VENDOR_ID_QCOM, 0x0400,
			      PCI_CLASS_BRIDGE_PCI, 8, quirk_cmd_compl);
DECLARE_PCI_FIXUP_CLASS_EARLY(PCI_VENDOR_ID_QCOM, 0x0401,
			      PCI_CLASS_BRIDGE_PCI, 8, quirk_cmd_compl);<|MERGE_RESOLUTION|>--- conflicted
+++ resolved
@@ -600,7 +600,6 @@
 			return IRQ_HANDLED;
 
 		events &= ~PCI_EXP_SLTSTA_CC;
-<<<<<<< HEAD
 	}
 
 	if (pdev->ignore_hotplug) {
@@ -608,15 +607,6 @@
 		return IRQ_HANDLED;
 	}
 
-=======
-	}
-
-	if (pdev->ignore_hotplug) {
-		ctrl_dbg(ctrl, "ignoring hotplug event %#06x\n", events);
-		return IRQ_HANDLED;
-	}
-
->>>>>>> f9885ef8
 	/* Save pending events for consumption by IRQ thread. */
 	atomic_or(events, &ctrl->pending_events);
 	return IRQ_WAKE_THREAD;
@@ -655,7 +645,14 @@
 			  slot_name(slot));
 		pciehp_handle_button_press(slot);
 	}
-<<<<<<< HEAD
+
+	/* Check Power Fault Detected */
+	if ((events & PCI_EXP_SLTSTA_PFD) && !ctrl->power_fault_detected) {
+		ctrl->power_fault_detected = 1;
+		ctrl_err(ctrl, "Slot(%s): Power fault\n", slot_name(slot));
+		pciehp_set_attention_status(slot, 1);
+		pciehp_green_led_off(slot);
+	}
 
 	/*
 	 * Disable requests have higher priority than Presence Detect Changed
@@ -667,31 +664,7 @@
 	else if (events & (PCI_EXP_SLTSTA_PDC | PCI_EXP_SLTSTA_DLLSC))
 		pciehp_handle_presence_or_link_change(slot, events);
 	up_read(&ctrl->reset_lock);
-=======
->>>>>>> f9885ef8
-
-	/* Check Power Fault Detected */
-	if ((events & PCI_EXP_SLTSTA_PFD) && !ctrl->power_fault_detected) {
-		ctrl->power_fault_detected = 1;
-		ctrl_err(ctrl, "Slot(%s): Power fault\n", slot_name(slot));
-		pciehp_set_attention_status(slot, 1);
-		pciehp_green_led_off(slot);
-	}
-
-<<<<<<< HEAD
-=======
-	/*
-	 * Disable requests have higher priority than Presence Detect Changed
-	 * or Data Link Layer State Changed events.
-	 */
-	down_read(&ctrl->reset_lock);
-	if (events & DISABLE_SLOT)
-		pciehp_handle_disable_request(slot);
-	else if (events & (PCI_EXP_SLTSTA_PDC | PCI_EXP_SLTSTA_DLLSC))
-		pciehp_handle_presence_or_link_change(slot, events);
-	up_read(&ctrl->reset_lock);
-
->>>>>>> f9885ef8
+
 	pci_config_pm_runtime_put(pdev);
 	wake_up(&ctrl->requester);
 	return IRQ_HANDLED;
@@ -708,7 +681,6 @@
 		while (pciehp_isr(IRQ_NOTCONNECTED, ctrl) == IRQ_WAKE_THREAD ||
 		       atomic_read(&ctrl->pending_events))
 			pciehp_ist(IRQ_NOTCONNECTED, ctrl);
-<<<<<<< HEAD
 
 		if (pciehp_poll_time <= 0 || pciehp_poll_time > 60)
 			pciehp_poll_time = 2; /* clamp to sane value */
@@ -716,15 +688,6 @@
 		schedule_timeout_idle(pciehp_poll_time * HZ);
 	}
 
-=======
-
-		if (pciehp_poll_time <= 0 || pciehp_poll_time > 60)
-			pciehp_poll_time = 2; /* clamp to sane value */
-
-		schedule_timeout_idle(pciehp_poll_time * HZ);
-	}
-
->>>>>>> f9885ef8
 	return 0;
 }
 
