/******************************************************************************
 *
 * This file is provided under a dual BSD/GPLv2 license.  When using or
 * redistributing this file, you may do so under either license.
 *
 * GPL LICENSE SUMMARY
 *
 * Copyright(c) 2007 - 2014 Intel Corporation. All rights reserved.
 * Copyright(c) 2013 - 2014 Intel Mobile Communications GmbH
 *
 * This program is free software; you can redistribute it and/or modify
 * it under the terms of version 2 of the GNU General Public License as
 * published by the Free Software Foundation.
 *
 * This program is distributed in the hope that it will be useful, but
 * WITHOUT ANY WARRANTY; without even the implied warranty of
 * MERCHANTABILITY or FITNESS FOR A PARTICULAR PURPOSE.  See the GNU
 * General Public License for more details.
 *
 * You should have received a copy of the GNU General Public License
 * along with this program; if not, write to the Free Software
 * Foundation, Inc., 51 Franklin Street, Fifth Floor, Boston, MA 02110,
 * USA
 *
 * The full GNU General Public License is included in this distribution
 * in the file called COPYING.
 *
 * Contact Information:
 *  Intel Linux Wireless <ilw@linux.intel.com>
 * Intel Corporation, 5200 N.E. Elam Young Parkway, Hillsboro, OR 97124-6497
 *
 * BSD LICENSE
 *
 * Copyright(c) 2005 - 2014 Intel Corporation. All rights reserved.
 * Copyright(c) 2013 - 2014 Intel Mobile Communications GmbH
 * All rights reserved.
 *
 * Redistribution and use in source and binary forms, with or without
 * modification, are permitted provided that the following conditions
 * are met:
 *
 *  * Redistributions of source code must retain the above copyright
 *    notice, this list of conditions and the following disclaimer.
 *  * Redistributions in binary form must reproduce the above copyright
 *    notice, this list of conditions and the following disclaimer in
 *    the documentation and/or other materials provided with the
 *    distribution.
 *  * Neither the name Intel Corporation nor the names of its
 *    contributors may be used to endorse or promote products derived
 *    from this software without specific prior written permission.
 *
 * THIS SOFTWARE IS PROVIDED BY THE COPYRIGHT HOLDERS AND CONTRIBUTORS
 * "AS IS" AND ANY EXPRESS OR IMPLIED WARRANTIES, INCLUDING, BUT NOT
 * LIMITED TO, THE IMPLIED WARRANTIES OF MERCHANTABILITY AND FITNESS FOR
 * A PARTICULAR PURPOSE ARE DISCLAIMED. IN NO EVENT SHALL THE COPYRIGHT
 * OWNER OR CONTRIBUTORS BE LIABLE FOR ANY DIRECT, INDIRECT, INCIDENTAL,
 * SPECIAL, EXEMPLARY, OR CONSEQUENTIAL DAMAGES (INCLUDING, BUT NOT
 * LIMITED TO, PROCUREMENT OF SUBSTITUTE GOODS OR SERVICES; LOSS OF USE,
 * DATA, OR PROFITS; OR BUSINESS INTERRUPTION) HOWEVER CAUSED AND ON ANY
 * THEORY OF LIABILITY, WHETHER IN CONTRACT, STRICT LIABILITY, OR TORT
 * (INCLUDING NEGLIGENCE OR OTHERWISE) ARISING IN ANY WAY OUT OF THE USE
 * OF THIS SOFTWARE, EVEN IF ADVISED OF THE POSSIBILITY OF SUCH DAMAGE.
 *
 *****************************************************************************/
#ifndef __iwl_trans_h__
#define __iwl_trans_h__

#include <linux/ieee80211.h>
#include <linux/mm.h> /* for page_address */
#include <linux/lockdep.h>

#include "iwl-debug.h"
#include "iwl-config.h"
#include "iwl-fw.h"
#include "iwl-op-mode.h"

/**
 * DOC: Transport layer - what is it ?
 *
 * The tranport layer is the layer that deals with the HW directly. It provides
 * an abstraction of the underlying HW to the upper layer. The transport layer
 * doesn't provide any policy, algorithm or anything of this kind, but only
 * mechanisms to make the HW do something.It is not completely stateless but
 * close to it.
 * We will have an implementation for each different supported bus.
 */

/**
 * DOC: Life cycle of the transport layer
 *
 * The transport layer has a very precise life cycle.
 *
 *	1) A helper function is called during the module initialization and
 *	   registers the bus driver's ops with the transport's alloc function.
 *	2) Bus's probe calls to the transport layer's allocation functions.
 *	   Of course this function is bus specific.
 *	3) This allocation functions will spawn the upper layer which will
 *	   register mac80211.
 *
 *	4) At some point (i.e. mac80211's start call), the op_mode will call
 *	   the following sequence:
 *	   start_hw
 *	   start_fw
 *
 *	5) Then when finished (or reset):
 *	   stop_device
 *
 *	6) Eventually, the free function will be called.
 */

/**
 * DOC: Host command section
 *
 * A host command is a commaned issued by the upper layer to the fw. There are
 * several versions of fw that have several APIs. The transport layer is
 * completely agnostic to these differences.
 * The transport does provide helper functionnality (i.e. SYNC / ASYNC mode),
 */
#define SEQ_TO_QUEUE(s)	(((s) >> 8) & 0x1f)
#define QUEUE_TO_SEQ(q)	(((q) & 0x1f) << 8)
#define SEQ_TO_INDEX(s)	((s) & 0xff)
#define INDEX_TO_SEQ(i)	((i) & 0xff)
#define SEQ_RX_FRAME	cpu_to_le16(0x8000)

/**
 * struct iwl_cmd_header
 *
 * This header format appears in the beginning of each command sent from the
 * driver, and each response/notification received from uCode.
 */
struct iwl_cmd_header {
	u8 cmd;		/* Command ID:  REPLY_RXON, etc. */
	u8 flags;	/* 0:5 reserved, 6 abort, 7 internal */
	/*
	 * The driver sets up the sequence number to values of its choosing.
	 * uCode does not use this value, but passes it back to the driver
	 * when sending the response to each driver-originated command, so
	 * the driver can match the response to the command.  Since the values
	 * don't get used by uCode, the driver may set up an arbitrary format.
	 *
	 * There is one exception:  uCode sets bit 15 when it originates
	 * the response/notification, i.e. when the response/notification
	 * is not a direct response to a command sent by the driver.  For
	 * example, uCode issues REPLY_RX when it sends a received frame
	 * to the driver; it is not a direct response to any driver command.
	 *
	 * The Linux driver uses the following format:
	 *
	 *  0:7		tfd index - position within TX queue
	 *  8:12	TX queue id
	 *  13:14	reserved
	 *  15		unsolicited RX or uCode-originated notification
	 */
	__le16 sequence;
} __packed;

/* iwl_cmd_header flags value */
#define IWL_CMD_FAILED_MSK 0x40


#define FH_RSCSR_FRAME_SIZE_MSK		0x00003FFF	/* bits 0-13 */
#define FH_RSCSR_FRAME_INVALID		0x55550000
#define FH_RSCSR_FRAME_ALIGN		0x40

struct iwl_rx_packet {
	/*
	 * The first 4 bytes of the RX frame header contain both the RX frame
	 * size and some flags.
	 * Bit fields:
	 * 31:    flag flush RB request
	 * 30:    flag ignore TC (terminal counter) request
	 * 29:    flag fast IRQ request
	 * 28-14: Reserved
	 * 13-00: RX frame size
	 */
	__le32 len_n_flags;
	struct iwl_cmd_header hdr;
	u8 data[];
} __packed;

static inline u32 iwl_rx_packet_len(const struct iwl_rx_packet *pkt)
{
	return le32_to_cpu(pkt->len_n_flags) & FH_RSCSR_FRAME_SIZE_MSK;
}

static inline u32 iwl_rx_packet_payload_len(const struct iwl_rx_packet *pkt)
{
	return iwl_rx_packet_len(pkt) - sizeof(pkt->hdr);
}

/**
 * enum CMD_MODE - how to send the host commands ?
 *
 * @CMD_ASYNC: Return right away and don't wait for the response
 * @CMD_WANT_SKB: Not valid with CMD_ASYNC. The caller needs the buffer of
 *	the response. The caller needs to call iwl_free_resp when done.
 * @CMD_HIGH_PRIO: The command is high priority - it goes to the front of the
 *	command queue, but after other high priority commands. valid only
 *	with CMD_ASYNC.
 * @CMD_SEND_IN_IDLE: The command should be sent even when the trans is idle.
 * @CMD_MAKE_TRANS_IDLE: The command response should mark the trans as idle.
 * @CMD_WAKE_UP_TRANS: The command response should wake up the trans
 *	(i.e. mark it as non-idle).
 */
enum CMD_MODE {
	CMD_ASYNC		= BIT(0),
	CMD_WANT_SKB		= BIT(1),
	CMD_SEND_IN_RFKILL	= BIT(2),
	CMD_HIGH_PRIO		= BIT(3),
	CMD_SEND_IN_IDLE	= BIT(4),
	CMD_MAKE_TRANS_IDLE	= BIT(5),
	CMD_WAKE_UP_TRANS	= BIT(6),
};

#define DEF_CMD_PAYLOAD_SIZE 320

/**
 * struct iwl_device_cmd
 *
 * For allocation of the command and tx queues, this establishes the overall
 * size of the largest command we send to uCode, except for commands that
 * aren't fully copied and use other TFD space.
 */
struct iwl_device_cmd {
	struct iwl_cmd_header hdr;	/* uCode API */
	u8 payload[DEF_CMD_PAYLOAD_SIZE];
} __packed;

#define TFD_MAX_PAYLOAD_SIZE (sizeof(struct iwl_device_cmd))

/*
 * number of transfer buffers (fragments) per transmit frame descriptor;
 * this is just the driver's idea, the hardware supports 20
 */
#define IWL_MAX_CMD_TBS_PER_TFD	2

/**
 * struct iwl_hcmd_dataflag - flag for each one of the chunks of the command
 *
 * @IWL_HCMD_DFL_NOCOPY: By default, the command is copied to the host command's
 *	ring. The transport layer doesn't map the command's buffer to DMA, but
 *	rather copies it to a previously allocated DMA buffer. This flag tells
 *	the transport layer not to copy the command, but to map the existing
 *	buffer (that is passed in) instead. This saves the memcpy and allows
 *	commands that are bigger than the fixed buffer to be submitted.
 *	Note that a TFD entry after a NOCOPY one cannot be a normal copied one.
 * @IWL_HCMD_DFL_DUP: Only valid without NOCOPY, duplicate the memory for this
 *	chunk internally and free it again after the command completes. This
 *	can (currently) be used only once per command.
 *	Note that a TFD entry after a DUP one cannot be a normal copied one.
 */
enum iwl_hcmd_dataflag {
	IWL_HCMD_DFL_NOCOPY	= BIT(0),
	IWL_HCMD_DFL_DUP	= BIT(1),
};

/**
 * struct iwl_host_cmd - Host command to the uCode
 *
 * @data: array of chunks that composes the data of the host command
 * @resp_pkt: response packet, if %CMD_WANT_SKB was set
 * @_rx_page_order: (internally used to free response packet)
 * @_rx_page_addr: (internally used to free response packet)
 * @handler_status: return value of the handler of the command
 *	(put in setup_rx_handlers) - valid for SYNC mode only
 * @flags: can be CMD_*
 * @len: array of the lengths of the chunks in data
 * @dataflags: IWL_HCMD_DFL_*
 * @id: id of the host command
 */
struct iwl_host_cmd {
	const void *data[IWL_MAX_CMD_TBS_PER_TFD];
	struct iwl_rx_packet *resp_pkt;
	unsigned long _rx_page_addr;
	u32 _rx_page_order;
	int handler_status;

	u32 flags;
	u16 len[IWL_MAX_CMD_TBS_PER_TFD];
	u8 dataflags[IWL_MAX_CMD_TBS_PER_TFD];
	u8 id;
};

static inline void iwl_free_resp(struct iwl_host_cmd *cmd)
{
	free_pages(cmd->_rx_page_addr, cmd->_rx_page_order);
}

struct iwl_rx_cmd_buffer {
	struct page *_page;
	int _offset;
	bool _page_stolen;
	u32 _rx_page_order;
	unsigned int truesize;
};

static inline void *rxb_addr(struct iwl_rx_cmd_buffer *r)
{
	return (void *)((unsigned long)page_address(r->_page) + r->_offset);
}

static inline int rxb_offset(struct iwl_rx_cmd_buffer *r)
{
	return r->_offset;
}

static inline struct page *rxb_steal_page(struct iwl_rx_cmd_buffer *r)
{
	r->_page_stolen = true;
	get_page(r->_page);
	return r->_page;
}

static inline void iwl_free_rxb(struct iwl_rx_cmd_buffer *r)
{
	__free_pages(r->_page, r->_rx_page_order);
}

#define MAX_NO_RECLAIM_CMDS	6

#define IWL_MASK(lo, hi) ((1 << (hi)) | ((1 << (hi)) - (1 << (lo))))

/*
 * Maximum number of HW queues the transport layer
 * currently supports
 */
#define IWL_MAX_HW_QUEUES		32
#define IWL_MAX_TID_COUNT	8
#define IWL_FRAME_LIMIT	64

/**
 * enum iwl_wowlan_status - WoWLAN image/device status
 * @IWL_D3_STATUS_ALIVE: firmware is still running after resume
 * @IWL_D3_STATUS_RESET: device was reset while suspended
 */
enum iwl_d3_status {
	IWL_D3_STATUS_ALIVE,
	IWL_D3_STATUS_RESET,
};

/**
 * enum iwl_trans_status: transport status flags
 * @STATUS_SYNC_HCMD_ACTIVE: a SYNC command is being processed
 * @STATUS_DEVICE_ENABLED: APM is enabled
 * @STATUS_TPOWER_PMI: the device might be asleep (need to wake it up)
 * @STATUS_INT_ENABLED: interrupts are enabled
 * @STATUS_RFKILL: the HW RFkill switch is in KILL position
 * @STATUS_FW_ERROR: the fw is in error state
 * @STATUS_TRANS_GOING_IDLE: shutting down the trans, only special commands
 *	are sent
 * @STATUS_TRANS_IDLE: the trans is idle - general commands are not to be sent
 */
enum iwl_trans_status {
	STATUS_SYNC_HCMD_ACTIVE,
	STATUS_DEVICE_ENABLED,
	STATUS_TPOWER_PMI,
	STATUS_INT_ENABLED,
	STATUS_RFKILL,
	STATUS_FW_ERROR,
	STATUS_TRANS_GOING_IDLE,
	STATUS_TRANS_IDLE,
};

/**
 * struct iwl_trans_config - transport configuration
 *
 * @op_mode: pointer to the upper layer.
 * @cmd_queue: the index of the command queue.
 *	Must be set before start_fw.
 * @cmd_fifo: the fifo for host commands
 * @no_reclaim_cmds: Some devices erroneously don't set the
 *	SEQ_RX_FRAME bit on some notifications, this is the
 *	list of such notifications to filter. Max length is
 *	%MAX_NO_RECLAIM_CMDS.
 * @n_no_reclaim_cmds: # of commands in list
 * @rx_buf_size_8k: 8 kB RX buffer size needed for A-MSDUs,
 *	if unset 4k will be the RX buffer size
 * @bc_table_dword: set to true if the BC table expects the byte count to be
 *	in DWORD (as opposed to bytes)
 * @scd_set_active: should the transport configure the SCD for HCMD queue
 * @queue_watchdog_timeout: time (in ms) after which queues
 *	are considered stuck and will trigger device restart
 * @command_names: array of command names, must be 256 entries
 *	(one for each command); for debugging only
 */
struct iwl_trans_config {
	struct iwl_op_mode *op_mode;

	u8 cmd_queue;
	u8 cmd_fifo;
	const u8 *no_reclaim_cmds;
	unsigned int n_no_reclaim_cmds;

	bool rx_buf_size_8k;
	bool bc_table_dword;
	bool scd_set_active;
	unsigned int queue_watchdog_timeout;
	const char *const *command_names;
};

struct iwl_trans_dump_data {
	u32 len;
	u8 data[];
};

struct iwl_trans;

struct iwl_trans_txq_scd_cfg {
	u8 fifo;
	s8 sta_id;
	u8 tid;
	bool aggregate;
	int frame_limit;
};

/**
 * struct iwl_trans_ops - transport specific operations
 *
 * All the handlers MUST be implemented
 *
 * @start_hw: starts the HW- from that point on, the HW can send interrupts
 *	May sleep
 * @op_mode_leave: Turn off the HW RF kill indication if on
 *	May sleep
 * @start_fw: allocates and inits all the resources for the transport
 *	layer. Also kick a fw image.
 *	May sleep
 * @fw_alive: called when the fw sends alive notification. If the fw provides
 *	the SCD base address in SRAM, then provide it here, or 0 otherwise.
 *	May sleep
 * @stop_device: stops the whole device (embedded CPU put to reset) and stops
 *	the HW. From that point on, the HW will be in low power but will still
 *	issue interrupt if the HW RF kill is triggered. This callback must do
 *	the right thing and not crash even if start_hw() was called but not
 *	start_fw(). May sleep
 * @d3_suspend: put the device into the correct mode for WoWLAN during
 *	suspend. This is optional, if not implemented WoWLAN will not be
 *	supported. This callback may sleep.
 * @d3_resume: resume the device after WoWLAN, enabling the opmode to
 *	talk to the WoWLAN image to get its status. This is optional, if not
 *	implemented WoWLAN will not be supported. This callback may sleep.
 * @send_cmd:send a host command. Must return -ERFKILL if RFkill is asserted.
 *	If RFkill is asserted in the middle of a SYNC host command, it must
 *	return -ERFKILL straight away.
 *	May sleep only if CMD_ASYNC is not set
 * @tx: send an skb
 *	Must be atomic
 * @reclaim: free packet until ssn. Returns a list of freed packets.
 *	Must be atomic
 * @txq_enable: setup a queue. To setup an AC queue, use the
 *	iwl_trans_ac_txq_enable wrapper. fw_alive must have been called before
 *	this one. The op_mode must not configure the HCMD queue. The scheduler
 *	configuration may be %NULL, in which case the hardware will not be
 *	configured. May sleep.
 * @txq_disable: de-configure a Tx queue to send AMPDUs
 *	Must be atomic
 * @wait_tx_queue_empty: wait until tx queues are empty. May sleep.
 * @dbgfs_register: add the dbgfs files under this directory. Files will be
 *	automatically deleted.
 * @write8: write a u8 to a register at offset ofs from the BAR
 * @write32: write a u32 to a register at offset ofs from the BAR
 * @read32: read a u32 register at offset ofs from the BAR
 * @read_prph: read a DWORD from a periphery register
 * @write_prph: write a DWORD to a periphery register
 * @read_mem: read device's SRAM in DWORD
 * @write_mem: write device's SRAM in DWORD. If %buf is %NULL, then the memory
 *	will be zeroed.
 * @configure: configure parameters required by the transport layer from
 *	the op_mode. May be called several times before start_fw, can't be
 *	called after that.
 * @set_pmi: set the power pmi state
 * @grab_nic_access: wake the NIC to be able to access non-HBUS regs.
 *	Sleeping is not allowed between grab_nic_access and
 *	release_nic_access.
 * @release_nic_access: let the NIC go to sleep. The "flags" parameter
 *	must be the same one that was sent before to the grab_nic_access.
 * @set_bits_mask - set SRAM register according to value and mask.
 * @ref: grab a reference to the transport/FW layers, disallowing
 *	certain low power states
 * @unref: release a reference previously taken with @ref. Note that
 *	initially the reference count is 1, making an initial @unref
 *	necessary to allow low power states.
 * @dump_data: return a vmalloc'ed buffer with debug data, maybe containing last
 *	TX'ed commands and similar. The buffer will be vfree'd by the caller.
 *	Note that the transport must fill in the proper file headers.
 */
struct iwl_trans_ops {

	int (*start_hw)(struct iwl_trans *iwl_trans);
	void (*op_mode_leave)(struct iwl_trans *iwl_trans);
	int (*start_fw)(struct iwl_trans *trans, const struct fw_img *fw,
			bool run_in_rfkill);
	int (*update_sf)(struct iwl_trans *trans,
			 struct iwl_sf_region *st_fwrd_space);
	void (*fw_alive)(struct iwl_trans *trans, u32 scd_addr);
	void (*stop_device)(struct iwl_trans *trans);

	void (*d3_suspend)(struct iwl_trans *trans, bool test);
	int (*d3_resume)(struct iwl_trans *trans, enum iwl_d3_status *status,
			 bool test);

	int (*send_cmd)(struct iwl_trans *trans, struct iwl_host_cmd *cmd);

	int (*tx)(struct iwl_trans *trans, struct sk_buff *skb,
		  struct iwl_device_cmd *dev_cmd, int queue);
	void (*reclaim)(struct iwl_trans *trans, int queue, int ssn,
			struct sk_buff_head *skbs);

	void (*txq_enable)(struct iwl_trans *trans, int queue, u16 ssn,
			   const struct iwl_trans_txq_scd_cfg *cfg);
	void (*txq_disable)(struct iwl_trans *trans, int queue,
			    bool configure_scd);

	int (*dbgfs_register)(struct iwl_trans *trans, struct dentry* dir);
	int (*wait_tx_queue_empty)(struct iwl_trans *trans, u32 txq_bm);

	void (*write8)(struct iwl_trans *trans, u32 ofs, u8 val);
	void (*write32)(struct iwl_trans *trans, u32 ofs, u32 val);
	u32 (*read32)(struct iwl_trans *trans, u32 ofs);
	u32 (*read_prph)(struct iwl_trans *trans, u32 ofs);
	void (*write_prph)(struct iwl_trans *trans, u32 ofs, u32 val);
	int (*read_mem)(struct iwl_trans *trans, u32 addr,
			void *buf, int dwords);
	int (*write_mem)(struct iwl_trans *trans, u32 addr,
			 const void *buf, int dwords);
	void (*configure)(struct iwl_trans *trans,
			  const struct iwl_trans_config *trans_cfg);
	void (*set_pmi)(struct iwl_trans *trans, bool state);
	bool (*grab_nic_access)(struct iwl_trans *trans, bool silent,
				unsigned long *flags);
	void (*release_nic_access)(struct iwl_trans *trans,
				   unsigned long *flags);
	void (*set_bits_mask)(struct iwl_trans *trans, u32 reg, u32 mask,
			      u32 value);
	void (*ref)(struct iwl_trans *trans);
	void (*unref)(struct iwl_trans *trans);

#ifdef CONFIG_IWLWIFI_DEBUGFS
	struct iwl_trans_dump_data *(*dump_data)(struct iwl_trans *trans);
#endif
};

/**
 * enum iwl_trans_state - state of the transport layer
 *
 * @IWL_TRANS_NO_FW: no fw has sent an alive response
 * @IWL_TRANS_FW_ALIVE: a fw has sent an alive response
 */
enum iwl_trans_state {
	IWL_TRANS_NO_FW = 0,
	IWL_TRANS_FW_ALIVE	= 1,
};

/**
 * struct iwl_trans - transport common data
 *
 * @ops - pointer to iwl_trans_ops
 * @op_mode - pointer to the op_mode
 * @cfg - pointer to the configuration
 * @status: a bit-mask of transport status flags
 * @dev - pointer to struct device * that represents the device
 * @hw_id: a u32 with the ID of the device / subdevice.
 *	Set during transport allocation.
 * @hw_id_str: a string with info about HW ID. Set during transport allocation.
 * @pm_support: set to true in start_hw if link pm is supported
 * @dev_cmd_pool: pool for Tx cmd allocation - for internal use only.
 *	The user should use iwl_trans_{alloc,free}_tx_cmd.
 * @dev_cmd_headroom: room needed for the transport's private use before the
 *	device_cmd for Tx - for internal use only
 *	The user should use iwl_trans_{alloc,free}_tx_cmd.
 * @rx_mpdu_cmd: MPDU RX command ID, must be assigned by opmode before
 *	starting the firmware, used for tracing
 * @rx_mpdu_cmd_hdr_size: used for tracing, amount of data before the
 *	start of the 802.11 header in the @rx_mpdu_cmd
 * @dflt_pwr_limit: default power limit fetched from the platform (ACPI)
 */
struct iwl_trans {
	const struct iwl_trans_ops *ops;
	struct iwl_op_mode *op_mode;
	const struct iwl_cfg *cfg;
	enum iwl_trans_state state;
	unsigned long status;

	struct device *dev;
	u32 hw_rev;
	u32 hw_id;
	char hw_id_str[52];

	u8 rx_mpdu_cmd, rx_mpdu_cmd_hdr_size;

	bool pm_support;

	/* The following fields are internal only */
	struct kmem_cache *dev_cmd_pool;
	size_t dev_cmd_headroom;
	char dev_cmd_pool_name[50];

	struct dentry *dbgfs_dir;

#ifdef CONFIG_LOCKDEP
	struct lockdep_map sync_cmd_lockdep_map;
#endif

	u64 dflt_pwr_limit;

	/* pointer to trans specific struct */
	/*Ensure that this pointer will always be aligned to sizeof pointer */
	char trans_specific[0] __aligned(sizeof(void *));
};

static inline void iwl_trans_configure(struct iwl_trans *trans,
				       const struct iwl_trans_config *trans_cfg)
{
	trans->op_mode = trans_cfg->op_mode;

	trans->ops->configure(trans, trans_cfg);
}

static inline int iwl_trans_start_hw(struct iwl_trans *trans)
{
	might_sleep();

	return trans->ops->start_hw(trans);
}

static inline void iwl_trans_op_mode_leave(struct iwl_trans *trans)
{
	might_sleep();

	if (trans->ops->op_mode_leave)
		trans->ops->op_mode_leave(trans);

	trans->op_mode = NULL;

	trans->state = IWL_TRANS_NO_FW;
}

static inline void iwl_trans_fw_alive(struct iwl_trans *trans, u32 scd_addr)
{
	might_sleep();

	trans->state = IWL_TRANS_FW_ALIVE;

	trans->ops->fw_alive(trans, scd_addr);
}

static inline int iwl_trans_start_fw(struct iwl_trans *trans,
				     const struct fw_img *fw,
				     bool run_in_rfkill)
{
	might_sleep();

	WARN_ON_ONCE(!trans->rx_mpdu_cmd);

	clear_bit(STATUS_FW_ERROR, &trans->status);
	return trans->ops->start_fw(trans, fw, run_in_rfkill);
}

static inline int iwl_trans_update_sf(struct iwl_trans *trans,
				      struct iwl_sf_region *st_fwrd_space)
{
	might_sleep();

	if (trans->ops->update_sf)
		return trans->ops->update_sf(trans, st_fwrd_space);

	return 0;
}

static inline void iwl_trans_stop_device(struct iwl_trans *trans)
{
	might_sleep();

	trans->ops->stop_device(trans);

	trans->state = IWL_TRANS_NO_FW;
}

static inline void iwl_trans_d3_suspend(struct iwl_trans *trans, bool test)
{
	might_sleep();
	trans->ops->d3_suspend(trans, test);
}

static inline int iwl_trans_d3_resume(struct iwl_trans *trans,
				      enum iwl_d3_status *status,
				      bool test)
{
	might_sleep();
	return trans->ops->d3_resume(trans, status, test);
}

static inline void iwl_trans_ref(struct iwl_trans *trans)
{
	if (trans->ops->ref)
		trans->ops->ref(trans);
}

static inline void iwl_trans_unref(struct iwl_trans *trans)
{
	if (trans->ops->unref)
		trans->ops->unref(trans);
}

#ifdef CONFIG_IWLWIFI_DEBUGFS
static inline struct iwl_trans_dump_data *
iwl_trans_dump_data(struct iwl_trans *trans)
{
	if (!trans->ops->dump_data)
		return NULL;
	return trans->ops->dump_data(trans);
}
#endif

static inline int iwl_trans_send_cmd(struct iwl_trans *trans,
				     struct iwl_host_cmd *cmd)
{
	int ret;

	if (unlikely(!(cmd->flags & CMD_SEND_IN_RFKILL) &&
		     test_bit(STATUS_RFKILL, &trans->status)))
		return -ERFKILL;

	if (unlikely(test_bit(STATUS_FW_ERROR, &trans->status)))
		return -EIO;

	if (unlikely(trans->state != IWL_TRANS_FW_ALIVE)) {
		IWL_ERR(trans, "%s bad state = %d\n", __func__, trans->state);
		return -EIO;
	}

	if (!(cmd->flags & CMD_ASYNC))
		lock_map_acquire_read(&trans->sync_cmd_lockdep_map);

	ret = trans->ops->send_cmd(trans, cmd);

	if (!(cmd->flags & CMD_ASYNC))
		lock_map_release(&trans->sync_cmd_lockdep_map);

	return ret;
}

static inline struct iwl_device_cmd *
iwl_trans_alloc_tx_cmd(struct iwl_trans *trans)
{
	u8 *dev_cmd_ptr = kmem_cache_alloc(trans->dev_cmd_pool, GFP_ATOMIC);

	if (unlikely(dev_cmd_ptr == NULL))
		return NULL;

	return (struct iwl_device_cmd *)
			(dev_cmd_ptr + trans->dev_cmd_headroom);
}

static inline void iwl_trans_free_tx_cmd(struct iwl_trans *trans,
					 struct iwl_device_cmd *dev_cmd)
{
	u8 *dev_cmd_ptr = (u8 *)dev_cmd - trans->dev_cmd_headroom;

	kmem_cache_free(trans->dev_cmd_pool, dev_cmd_ptr);
}

static inline int iwl_trans_tx(struct iwl_trans *trans, struct sk_buff *skb,
			       struct iwl_device_cmd *dev_cmd, int queue)
{
	if (unlikely(test_bit(STATUS_FW_ERROR, &trans->status)))
		return -EIO;

	if (unlikely(trans->state != IWL_TRANS_FW_ALIVE))
		IWL_ERR(trans, "%s bad state = %d\n", __func__, trans->state);

	return trans->ops->tx(trans, skb, dev_cmd, queue);
}

static inline void iwl_trans_reclaim(struct iwl_trans *trans, int queue,
				     int ssn, struct sk_buff_head *skbs)
{
	if (unlikely(trans->state != IWL_TRANS_FW_ALIVE))
		IWL_ERR(trans, "%s bad state = %d\n", __func__, trans->state);

	trans->ops->reclaim(trans, queue, ssn, skbs);
}

static inline void iwl_trans_txq_disable(struct iwl_trans *trans, int queue,
					 bool configure_scd)
{
	trans->ops->txq_disable(trans, queue, configure_scd);
}

static inline void
iwl_trans_txq_enable_cfg(struct iwl_trans *trans, int queue, u16 ssn,
			 const struct iwl_trans_txq_scd_cfg *cfg)
{
	might_sleep();

	if (unlikely((trans->state != IWL_TRANS_FW_ALIVE)))
		IWL_ERR(trans, "%s bad state = %d\n", __func__, trans->state);

	trans->ops->txq_enable(trans, queue, ssn, cfg);
}

static inline void iwl_trans_txq_enable(struct iwl_trans *trans, int queue,
					int fifo, int sta_id, int tid,
					int frame_limit, u16 ssn)
{
	struct iwl_trans_txq_scd_cfg cfg = {
		.fifo = fifo,
		.sta_id = sta_id,
		.tid = tid,
		.frame_limit = frame_limit,
		.aggregate = sta_id >= 0,
	};

	iwl_trans_txq_enable_cfg(trans, queue, ssn, &cfg);
}

static inline void iwl_trans_ac_txq_enable(struct iwl_trans *trans, int queue,
					   int fifo)
{
	struct iwl_trans_txq_scd_cfg cfg = {
		.fifo = fifo,
		.sta_id = -1,
		.tid = IWL_MAX_TID_COUNT,
		.frame_limit = IWL_FRAME_LIMIT,
		.aggregate = false,
	};

	iwl_trans_txq_enable_cfg(trans, queue, 0, &cfg);
<<<<<<< HEAD
}

static inline void
iwl_trans_txq_enable_no_scd(struct iwl_trans *trans, int queue, u16 ssn)
{
	iwl_trans_txq_enable_cfg(trans, queue, ssn, NULL);
=======
>>>>>>> 7a0a260a
}

static inline int iwl_trans_wait_tx_queue_empty(struct iwl_trans *trans,
						u32 txq_bm)
{
	if (unlikely(trans->state != IWL_TRANS_FW_ALIVE))
		IWL_ERR(trans, "%s bad state = %d\n", __func__, trans->state);

	return trans->ops->wait_tx_queue_empty(trans, txq_bm);
}

static inline int iwl_trans_dbgfs_register(struct iwl_trans *trans,
					   struct dentry *dir)
{
	return trans->ops->dbgfs_register(trans, dir);
}

static inline void iwl_trans_write8(struct iwl_trans *trans, u32 ofs, u8 val)
{
	trans->ops->write8(trans, ofs, val);
}

static inline void iwl_trans_write32(struct iwl_trans *trans, u32 ofs, u32 val)
{
	trans->ops->write32(trans, ofs, val);
}

static inline u32 iwl_trans_read32(struct iwl_trans *trans, u32 ofs)
{
	return trans->ops->read32(trans, ofs);
}

static inline u32 iwl_trans_read_prph(struct iwl_trans *trans, u32 ofs)
{
	return trans->ops->read_prph(trans, ofs);
}

static inline void iwl_trans_write_prph(struct iwl_trans *trans, u32 ofs,
					u32 val)
{
	return trans->ops->write_prph(trans, ofs, val);
}

static inline int iwl_trans_read_mem(struct iwl_trans *trans, u32 addr,
				     void *buf, int dwords)
{
	return trans->ops->read_mem(trans, addr, buf, dwords);
}

#define iwl_trans_read_mem_bytes(trans, addr, buf, bufsize)		      \
	do {								      \
		if (__builtin_constant_p(bufsize))			      \
			BUILD_BUG_ON((bufsize) % sizeof(u32));		      \
		iwl_trans_read_mem(trans, addr, buf, (bufsize) / sizeof(u32));\
	} while (0)

static inline u32 iwl_trans_read_mem32(struct iwl_trans *trans, u32 addr)
{
	u32 value;

	if (WARN_ON(iwl_trans_read_mem(trans, addr, &value, 1)))
		return 0xa5a5a5a5;

	return value;
}

static inline int iwl_trans_write_mem(struct iwl_trans *trans, u32 addr,
				      const void *buf, int dwords)
{
	return trans->ops->write_mem(trans, addr, buf, dwords);
}

static inline u32 iwl_trans_write_mem32(struct iwl_trans *trans, u32 addr,
					u32 val)
{
	return iwl_trans_write_mem(trans, addr, &val, 1);
}

static inline void iwl_trans_set_pmi(struct iwl_trans *trans, bool state)
{
	if (trans->ops->set_pmi)
		trans->ops->set_pmi(trans, state);
}

static inline void
iwl_trans_set_bits_mask(struct iwl_trans *trans, u32 reg, u32 mask, u32 value)
{
	trans->ops->set_bits_mask(trans, reg, mask, value);
}

#define iwl_trans_grab_nic_access(trans, silent, flags)	\
	__cond_lock(nic_access,				\
		    likely((trans)->ops->grab_nic_access(trans, silent, flags)))

static inline void __releases(nic_access)
iwl_trans_release_nic_access(struct iwl_trans *trans, unsigned long *flags)
{
	trans->ops->release_nic_access(trans, flags);
	__release(nic_access);
}

static inline void iwl_trans_fw_error(struct iwl_trans *trans)
{
	if (WARN_ON_ONCE(!trans->op_mode))
		return;

	/* prevent double restarts due to the same erroneous FW */
	if (!test_and_set_bit(STATUS_FW_ERROR, &trans->status))
		iwl_op_mode_nic_error(trans->op_mode);
}

/*****************************************************
* driver (transport) register/unregister functions
******************************************************/
int __must_check iwl_pci_register_driver(void);
void iwl_pci_unregister_driver(void);

static inline void trans_lockdep_init(struct iwl_trans *trans)
{
#ifdef CONFIG_LOCKDEP
	static struct lock_class_key __key;

	lockdep_init_map(&trans->sync_cmd_lockdep_map, "sync_cmd_lockdep_map",
			 &__key, 0);
#endif
}

#endif /* __iwl_trans_h__ */<|MERGE_RESOLUTION|>--- conflicted
+++ resolved
@@ -826,15 +826,6 @@
 	};
 
 	iwl_trans_txq_enable_cfg(trans, queue, 0, &cfg);
-<<<<<<< HEAD
-}
-
-static inline void
-iwl_trans_txq_enable_no_scd(struct iwl_trans *trans, int queue, u16 ssn)
-{
-	iwl_trans_txq_enable_cfg(trans, queue, ssn, NULL);
-=======
->>>>>>> 7a0a260a
 }
 
 static inline int iwl_trans_wait_tx_queue_empty(struct iwl_trans *trans,
